--- conflicted
+++ resolved
@@ -743,26 +743,7 @@
         if not self:
             raise exceptions.DoesNotExistError("Can't move nothing Larry... ")
         self.fs.mv(self, target)
-<<<<<<< HEAD
         return Path(target)
-=======
-        return Path(target)
-
-    def json_load(self):
-        """
-        Treat SELF as a file containing JSON serialized data.
-        Load that data and return it.
-
-        If SELF is a directory or does not exist, raise TypeError
-
-        Return: object
-        Exceptions: TypeError
-        """
-        if not self:
-            raise TypeError("Can't load something that doesn't exist Larry... ")
-        if self.is_dir:
-            raise TypeError("Can't tread a directory as JSON Larry... ")
-        return json.loads(self.contents)
 
     @contextlib.contextmanager
     def csv(self, delimiter=','):
@@ -783,23 +764,3 @@
     # !!! json_dump()
     # !!! pickle_load()
     # !!! pickle_dump()
-
-
-
-class Path(BasePath):
-    """
-    Provide a pleasant API for working with file/directory paths.
-
-    If VALUE is None, then then initial value is the current working directory.
-    If VALUE is a string, take this to be a filesystem path of some description.
-    If VALUE is a list or tuple containing strings, take these as components of a
-      filesytem path.
-    If VALUE is a list or tuple containing non-strings, non-Paths, raise TypeError.
-
-    Arguments:
-    - `value`: str or list[str]
-
-    Return: None
-    Exceptions: TypeError
-    """
->>>>>>> 4174e281
